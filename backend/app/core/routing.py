"""
Transfer-aware routing engine using Dijkstra's algorithm
"""
import heapq
import logging
from typing import Dict, List, Optional, Tuple, Set
from datetime import datetime, timezone
from collections import defaultdict

from sqlalchemy.orm import Session

from app.core.graph import load_graph_from_db
from app.core.cache import arrivals_cache
from app.core.config import get_settings
from app.models.dto import RouteResponse, RouteLeg, AlertInfo, Arrival

logger = logging.getLogger(__name__)

settings = get_settings()


class RoutePlanner:
    """Transfer-aware route planning using Dijkstra's algorithm"""

    def __init__(self):
        self.graph: Dict[str, Dict[str, List[Dict]]] = {}
        self.graph_loaded = False

    def _ensure_graph_loaded(self, db: Session):
        """Load graph from database if not already loaded"""
        if not self.graph_loaded:
            logger.info("Loading station graph from database...")
            self.graph = load_graph_from_db(db)
            self.graph_loaded = True
            logger.info(f"Loaded graph with {len(self.graph)} nodes")

    def _get_directional_stop_ids(self, base_stop_id: str) -> List[str]:
        """Get all directional variations of a stop ID that exist in the graph"""
        # If the stop ID already has a direction, return it
        if base_stop_id.endswith(('N', 'S', 'E', 'W')):
            return [base_stop_id] if base_stop_id in self.graph else []

        # Try all possible directions
        possible_ids = [
            f"{base_stop_id}N",
            f"{base_stop_id}S",
            f"{base_stop_id}E",
            f"{base_stop_id}W"
        ]

        return [stop_id for stop_id in possible_ids if stop_id in self.graph]

    async def find_best_route(
        self,
        from_stop_id: str,
        to_stop_id: str,
        db: Session,
        max_transfers: int = 2  # Reduced from 3 to 2
    ) -> Optional[RouteResponse]:
        """
        Find the best route using Dijkstra with live first-leg overlay
        Handles both base stop IDs (e.g., "127") and directional IDs (e.g., "127N")
        """
        self._ensure_graph_loaded(db)

        # Get all possible directional variations of the origin and destination
        from_options = self._get_directional_stop_ids(from_stop_id)
        to_options = self._get_directional_stop_ids(to_stop_id)

        logger.info(f"From stop {from_stop_id} has options: {from_options}")
        logger.info(f"To stop {to_stop_id} has options: {to_options}")

        if not from_options:
            logger.warning(f"Origin stop {from_stop_id} not found in graph. Graph has {len(self.graph)} nodes")
            return None

        if not to_options:
            logger.warning(f"Destination stop {to_stop_id} not found in graph")
            return None

        if from_stop_id == to_stop_id:
            return RouteResponse(legs=[], transfers=0, total_eta_s=0, alerts=[])

        # Prioritize direct routes first - try fewer transfer options
        best_route = None
        best_cost = float('inf')
        best_transfers = float('inf')

        for from_dir in from_options:
            for to_dir in to_options:
                # Skip if same exact stop
                if from_dir == to_dir:
                    continue

                # Check if this is the same station - prefer avoiding intra-station transfers
                base_from = from_dir.rstrip('NSEW')
                base_to = to_dir.rstrip('NSEW')
                if base_from == base_to:
                    # Same station but different platforms - skip unless no other options
                    continue

                logger.info(f"Trying route from {from_dir} to {to_dir}")
                path = self._dijkstra(from_dir, to_dir, max_transfers)

                if path:
                    # Count actual transfers (not platform changes)
                    transfer_count = sum(1 for edge in path if edge[4])  # edge[4] is is_transfer

                    # Calculate total cost with heavy transfer penalty
                    total_cost = sum(edge[3] for edge in path)  # edge[3] is travel_time

                    # Prioritize routes with fewer transfers
                    if (transfer_count < best_transfers or
                        (transfer_count == best_transfers and total_cost < best_cost)):
                        best_cost = total_cost
                        best_route = path
                        best_transfers = transfer_count
                        logger.info(f"Found better route from {from_dir} to {to_dir} with {transfer_count} transfers, cost {total_cost}")

        # If no route found without intra-station transfers, try with them
        if not best_route:
            logger.info("No direct route found, trying with platform transfers...")
            for from_dir in from_options:
                for to_dir in to_options:
                    if from_dir == to_dir:
                        continue

                    path = self._dijkstra(from_dir, to_dir, max_transfers)
                    if path:
                        transfer_count = sum(1 for edge in path if edge[4])
                        total_cost = sum(edge[3] for edge in path)

                        if (transfer_count < best_transfers or
                            (transfer_count == best_transfers and total_cost < best_cost)):
                            best_cost = total_cost
                            best_route = path
                            best_transfers = transfer_count

        if not best_route:
            logger.warning(f"No path found from {from_stop_id} to {to_stop_id}")
            return None

        # Convert path to route legs with live overlay
        legs = await self._path_to_legs(best_route, db)
        if not legs:
            return None

        # Calculate total time and transfers
        total_eta_s = sum(leg.board_in_s + leg.run_s for leg in legs)

<<<<<<< HEAD
        # Count actual transfers (route changes), not just legs after the first
        transfers = 0
        if len(legs) > 1:
            for i in range(1, len(legs)):
                # Only count as transfer if route_id is different from previous leg
                if legs[i].route_id != legs[i-1].route_id:
                    transfers += 1
=======
        # Count actual transfers (route changes only)
        transfers = sum(1 for leg in legs if leg.transfer)
>>>>>>> adaf9ccc

        # TODO: Get alerts for affected routes
        alerts = []

        return RouteResponse(
            legs=legs,
            transfers=transfers,
            total_eta_s=total_eta_s,
            alerts=alerts
        )

    def _dijkstra(
        self,
        start: str,
        end: str,
        max_transfers: int
    ) -> Optional[List[Tuple[str, str, str, int, bool]]]:
        """
        Dijkstra's algorithm with transfer penalty
        Returns path as list of (from_stop, to_stop, route_id, travel_time, is_transfer)
        """
        # Priority queue: (total_cost, current_stop, transfers_count, path)
        pq = [(0, start, 0, [])]
        visited = set()
        best_costs = defaultdict(lambda: float('inf'))

        while pq:
            cost, current_stop, transfers, path = heapq.heappop(pq)

            # State includes stop and transfer count to allow different paths
            state = (current_stop, transfers)
            if state in visited:
                continue
            visited.add(state)

            # Found destination
            if current_stop == end:
                return path

            # Skip if too many transfers
            if transfers > max_transfers:
                continue

            # Explore neighbors
            for next_stop, connections in self.graph.get(current_stop, {}).items():
                for conn in connections:
                    is_transfer = conn['is_transfer']
                    next_transfers = transfers + (1 if is_transfer else 0)

                    if next_transfers > max_transfers:
                        continue

                    # Calculate edge cost with heavy transfer penalty
                    base_cost = conn['travel_time']
                    transfer_penalty = conn['transfer_penalty']

                    # Add significant penalty for transfers to discourage them
                    if is_transfer:
                        transfer_penalty += 600  # Additional 10 minutes penalty for transfers

                    edge_cost = base_cost + transfer_penalty
                    new_cost = cost + edge_cost

                    new_state = (next_stop, next_transfers)
                    if new_cost < best_costs[new_state]:
                        best_costs[new_state] = new_cost

                        new_path = path + [(
                            current_stop,
                            next_stop,
                            conn['route_id'],
                            conn['travel_time'],
                            is_transfer
                        )]

                        heapq.heappush(pq, (new_cost, next_stop, next_transfers, new_path))

        return None

    async def _path_to_legs(
        self,
        path: List[Tuple[str, str, str, int, bool]],
        db: Session
    ) -> Optional[List[RouteLeg]]:
        """Convert Dijkstra path to route legs with live first-leg overlay"""
        if not path:
            return None

        # First, consolidate consecutive segments on the same route into single legs
        consolidated_segments = self._consolidate_same_route_segments(path)

        legs = []
        for i, segment in enumerate(consolidated_segments):
            from_stop = segment['from_stop']
            to_stop = segment['to_stop']
            route_id = segment['route_id']
            total_travel_time = segment['travel_time']
            is_transfer = segment['is_transfer']

            # Skip transfer edges (they don't represent actual travel)
            if is_transfer:
                continue

            # For first leg, try to get live boarding time
            board_in_s = total_travel_time  # Default to scheduled time
            if i == 0:  # First leg
                live_board_time = await self._get_live_boarding_time(from_stop, route_id)
                if live_board_time is not None:
                    board_in_s = live_board_time

            # Get station names and create instruction
            from_name = await self._get_stop_name(from_stop, db)
            to_name = await self._get_stop_name(to_stop, db)
            direction = self._get_direction_name(from_stop, to_stop)
            line_color = self._get_line_color(route_id)
            instruction = self._create_instruction(route_id, from_name, to_name, direction, board_in_s, total_travel_time, (i > 0))

            # Only mark as transfer if it's a different route from the previous leg
            is_actual_transfer = False
            if i > 0 and len(legs) > 0:
                is_actual_transfer = (route_id != legs[-1].route_id)

            legs.append(RouteLeg(
                route_id=route_id,
                from_stop_id=from_stop,
                to_stop_id=to_stop,
                from_stop_name=from_name,
                to_stop_name=to_name,
                board_in_s=board_in_s,
                run_s=total_travel_time,
                transfer=is_actual_transfer,
                direction=direction,
                line_color=line_color,
                instruction=instruction
            ))

        return legs

    def _consolidate_same_route_segments(
        self,
        path: List[Tuple[str, str, str, int, bool]]
    ) -> List[Dict]:
        """
        Consolidate consecutive segments on the same route into single journey legs.
        This prevents showing multiple "transfers" when riding the same line through multiple stops.
        """
        if not path:
            return []

        consolidated = []
        current_segment = None

        for from_stop, to_stop, route_id, travel_time, is_transfer in path:
            # Handle actual transfers (between different routes)
            if is_transfer:
                # If we have an ongoing segment, close it
                if current_segment:
                    consolidated.append(current_segment)
                    current_segment = None

                # Add the transfer as a separate segment
                consolidated.append({
                    'from_stop': from_stop,
                    'to_stop': to_stop,
                    'route_id': route_id,
                    'travel_time': travel_time,
                    'is_transfer': True
                })
                continue

            # Handle regular route segments
            if current_segment is None:
                # Start a new segment
                current_segment = {
                    'from_stop': from_stop,
                    'to_stop': to_stop,
                    'route_id': route_id,
                    'travel_time': travel_time,
                    'is_transfer': False
                }
            elif current_segment['route_id'] == route_id:
                # Same route - extend the current segment
                current_segment['to_stop'] = to_stop
                current_segment['travel_time'] += travel_time
            else:
                # Different route - close current segment and start new one
                consolidated.append(current_segment)
                current_segment = {
                    'from_stop': from_stop,
                    'to_stop': to_stop,
                    'route_id': route_id,
                    'travel_time': travel_time,
                    'is_transfer': False
                }

        # Add the final segment if it exists
        if current_segment:
            consolidated.append(current_segment)

        return consolidated

    async def _get_live_boarding_time(
        self,
        stop_id: str,
        route_id: str
    ) -> Optional[int]:
        """
        Get live boarding time for first leg from cached arrivals
        Returns seconds until next departure, or None if no live data
        """
        try:
            # Try all directions to find arrivals for this route
            for direction in ['N', 'S', 'E', 'W']:
                arrivals = arrivals_cache.get_arrivals(stop_id, direction)
                if not arrivals:
                    continue

                # Find next arrival for this route
                route_arrivals = [a for a in arrivals if a.route_id == route_id]
                if route_arrivals:
                    # Return the ETA of the next train
                    next_arrival = min(route_arrivals, key=lambda a: a.eta_s)
                    return next_arrival.eta_s

            return None

        except Exception as e:
            logger.error(f"Error getting live boarding time for {stop_id} route {route_id}: {e}")
            return None

    async def _get_stop_name(self, stop_id: str, db: Session) -> str:
        """Get the human-readable name for a stop"""
        try:
            # Remove directional suffix to get base stop ID
            base_stop_id = stop_id.rstrip('NSEW')

            from app.models.models import Stop
            stop = db.query(Stop).filter(Stop.stop_id == base_stop_id).first()
            if stop and stop.stop_name:
                return stop.stop_name
            return f"Station {base_stop_id}"
        except Exception as e:
            logger.error(f"Error getting stop name for {stop_id}: {e}")
            return f"Station {stop_id}"

    def _get_direction_name(self, from_stop: str, to_stop: str) -> str:
        """Get human-readable direction name"""
        from_dir = from_stop[-1] if from_stop.endswith(('N', 'S', 'E', 'W')) else ''
        to_dir = to_stop[-1] if to_stop.endswith(('N', 'S', 'E', 'W')) else ''

        if from_dir == 'N' or to_dir == 'N':
            return "Uptown"
        elif from_dir == 'S' or to_dir == 'S':
            return "Downtown"
        elif from_dir == 'E' or to_dir == 'E':
            return "Eastbound"
        elif from_dir == 'W' or to_dir == 'W':
            return "Westbound"
        else:
            return "Continuing"

    def _get_line_color(self, route_id: str) -> str:
        """Get the official MTA color for a subway line"""
        line_colors = {
            # IRT Lexington Avenue Line
            '4': '#00933C', '5': '#00933C', '6': '#00933C', '6X': '#00933C',
            # IRT Broadway-Seventh Avenue Line
            '1': '#EE352E', '2': '#EE352E', '3': '#EE352E',
            # IRT Flushing Line
            '7': '#B933AD', '7X': '#B933AD',
            # BMT Broadway Line
            'N': '#FCCC0A', 'Q': '#FCCC0A', 'R': '#FCCC0A', 'W': '#FCCC0A',
            # BMT Brighton Line
            'B': '#FF6319', 'D': '#FF6319', 'F': '#FF6319', 'M': '#FF6319',
            # IND Eighth Avenue Line
            'A': '#0039A6', 'C': '#0039A6', 'E': '#0039A6',
            # BMT Canarsie Line
            'L': '#A7A9AC',
            # IND Queens Boulevard Line
            'V': '#FF6319',
            # Shuttles
            'S': '#808183',
            # SIR
            'SI': '#0039A6',
            # JFK AirTrain
            'H': '#0039A6',
            # Default for unknown routes
            'TRANSFER': '#6D6E71'
        }
        return line_colors.get(route_id, '#6D6E71')

    def _create_instruction(self, route_id: str, from_name: str, to_name: str,
                          direction: str, board_in_s: int, travel_time: int, is_transfer: bool) -> str:
        """Create human-readable instruction for this leg"""

        if route_id == 'TRANSFER':
            transfer_time = board_in_s // 60
            return f"Transfer to another line ({transfer_time} min walk)"

        if route_id == 'PLATFORM_TRANSFER':
            transfer_time = board_in_s // 60
            return f"Change platforms at {from_name} ({transfer_time} min walk)"

        # Format times
        wait_min = board_in_s // 60
        wait_sec = board_in_s % 60
        travel_min = travel_time // 60
        travel_sec = travel_time % 60

        # Create wait time description
        if wait_min > 0:
            wait_desc = f"{wait_min} min" + (f" {wait_sec}s" if wait_sec > 0 else "")
        else:
            wait_desc = f"{wait_sec}s"

        # Create travel time description
        if travel_min > 0:
            travel_desc = f"{travel_min} min" + (f" {travel_sec}s" if travel_sec > 0 else "")
        else:
            travel_desc = f"{travel_sec}s"

        if is_transfer:
            return f"Transfer to {route_id} train {direction.lower()} to {to_name} ({travel_desc} ride, next train in {wait_desc})"
        else:
            # For same-line journeys, emphasize it's one continuous ride
            if from_name != to_name:
                return f"Take {route_id} train {direction.lower()} from {from_name} to {to_name} ({travel_desc} ride, next train in {wait_desc})"
            else:
                return f"Take {route_id} train {direction.lower()} to {to_name} ({travel_desc} ride, next train in {wait_desc})"

    def clear_graph_cache(self):
        """Clear the loaded graph cache (for testing or updates)"""
        self.graph = {}
        self.graph_loaded = False


# Global route planner instance
route_planner = RoutePlanner()<|MERGE_RESOLUTION|>--- conflicted
+++ resolved
@@ -148,18 +148,8 @@
         # Calculate total time and transfers
         total_eta_s = sum(leg.board_in_s + leg.run_s for leg in legs)
 
-<<<<<<< HEAD
-        # Count actual transfers (route changes), not just legs after the first
-        transfers = 0
-        if len(legs) > 1:
-            for i in range(1, len(legs)):
-                # Only count as transfer if route_id is different from previous leg
-                if legs[i].route_id != legs[i-1].route_id:
-                    transfers += 1
-=======
         # Count actual transfers (route changes only)
         transfers = sum(1 for leg in legs if leg.transfer)
->>>>>>> adaf9ccc
 
         # TODO: Get alerts for affected routes
         alerts = []
